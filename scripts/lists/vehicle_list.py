from objects.vehicle import Vehicle
from scripts.core.file_loading import write_file
from scripts.utils.util import format_link

def generate_table(data): 
    content = []
<<<<<<< HEAD
=======
    content.append('{| class="wikitable theme-red sortable" style="text-align: center;"')
#    content.append("! Name\n! Variants\n!Type\n!Mass\n!Engine force\n!Engine loudness\n!Max speed\n!Braking force\n! Vehicle ID")
    content.append("! Name")
    content.append("! Type")
    content.append("! Mass")
    content.append("! Engine force")
    content.append("! Engine quality")
    content.append("! Engine loudness")
    content.append("! Max speed")
    content.append("! Braking force")
    content.append("! Suspesion compression")
    content.append("! Suspension damping")
    content.append("! Wheel friction")
    content.append("! Front health")
    content.append("! Rear health")
    content.append("! Seats")
    content.append("! Passenger protection")
    content.append("! Vehicle ID")
    for vehicle in data:
        vehicle_id = vehicle.get('vehicle_id')
        name = vehicle.get('name')
        page = vehicle.get('page')
        link = format_link(name, page)
        content.append(f'|-\n| {link}')
        raw_variants = vehicle.get('variants')
        variants = []
        if raw_variants:
            for variant_id in raw_variants:
                variant_veh = Vehicle(variant_id)
                if variant_veh.is_burnt or variant_veh.is_smashed:
                    continue
                variant = f"{variant_veh.get_name()}"
>>>>>>> 94945e17

    for vtype in sorted(data.keys()):
        content.append(f"=={vtype}==")
        content.append('{| class="wikitable theme-red sortable" style="text-align: center;"')
        content.append("! Model")
        content.append("! Name")
        content.append("! Vehicle ID")

        for vehicle in data[vtype]:
            content.append("|-")
            content.append("| " + vehicle.get('model'))
            content.append("| " + vehicle.get('link'))
            content.append("| " + vehicle.get('vehicle_id'))

        content.append("|}\n")

    return content

def generate_data():
    vehicles_data = {}
    vehicles = Vehicle.all()

    for vehicle_id in vehicles:
        vehicle = Vehicle(vehicle_id)
        name = vehicle.get_name()
        page = vehicle.get_page()
        link = format_link(name, page)

        vtype = "Trailer" if vehicle.is_trailer else vehicle.get_full_parent().get_name()

        if vtype not in vehicles_data:
            vehicles_data[vtype] = []

        processed_vehicle = {
            "name": name,
            "link": link,
            "model": f'[[File:{vehicle.get_model()}|128x128px]]',
            "vehicle_id": vehicle_id
        }

        vehicles_data[vtype].append(processed_vehicle)

    for vtype in vehicles_data:
        vehicles_data[vtype] = sorted(vehicles_data[vtype], key=lambda x: x["name"] or "")

    return vehicles_data

def main():
    vehicle_data = generate_data()
    content = generate_table(vehicle_data)
    write_file(content)

if __name__ == "__main__":
    main()<|MERGE_RESOLUTION|>--- conflicted
+++ resolved
@@ -4,41 +4,6 @@
 
 def generate_table(data): 
     content = []
-<<<<<<< HEAD
-=======
-    content.append('{| class="wikitable theme-red sortable" style="text-align: center;"')
-#    content.append("! Name\n! Variants\n!Type\n!Mass\n!Engine force\n!Engine loudness\n!Max speed\n!Braking force\n! Vehicle ID")
-    content.append("! Name")
-    content.append("! Type")
-    content.append("! Mass")
-    content.append("! Engine force")
-    content.append("! Engine quality")
-    content.append("! Engine loudness")
-    content.append("! Max speed")
-    content.append("! Braking force")
-    content.append("! Suspesion compression")
-    content.append("! Suspension damping")
-    content.append("! Wheel friction")
-    content.append("! Front health")
-    content.append("! Rear health")
-    content.append("! Seats")
-    content.append("! Passenger protection")
-    content.append("! Vehicle ID")
-    for vehicle in data:
-        vehicle_id = vehicle.get('vehicle_id')
-        name = vehicle.get('name')
-        page = vehicle.get('page')
-        link = format_link(name, page)
-        content.append(f'|-\n| {link}')
-        raw_variants = vehicle.get('variants')
-        variants = []
-        if raw_variants:
-            for variant_id in raw_variants:
-                variant_veh = Vehicle(variant_id)
-                if variant_veh.is_burnt or variant_veh.is_smashed:
-                    continue
-                variant = f"{variant_veh.get_name()}"
->>>>>>> 94945e17
 
     for vtype in sorted(data.keys()):
         content.append(f"=={vtype}==")
